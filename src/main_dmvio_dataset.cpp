/**
* This file is based on the file main_dso_pangolin.cpp of the project DSO written by Jakob Engel.
* It has been modified by Lukas von Stumberg for the inclusion in DM-VIO (http://vision.in.tum.de/dm-vio).
*
* Copyright 2022 Lukas von Stumberg <lukas dot stumberg at tum dot de>
* Copyright 2016 Technical University of Munich and Intel.
* Developed by Jakob Engel <engelj at in dot tum dot de>,
* for more information see <http://vision.in.tum.de/dso>.
* If you use this code, please cite the respective publications as
* listed on the above website.
*
* DSO is free software: you can redistribute it and/or modify
* it under the terms of the GNU General Public License as published by
* the Free Software Foundation, either version 3 of the License, or
* (at your option) any later version.
*
* DSO is distributed in the hope that it will be useful,
* but WITHOUT ANY WARRANTY; without even the implied warranty of
* MERCHANTABILITY or FITNESS FOR A PARTICULAR PURPOSE. See the
* GNU General Public License for more details.
*
* You should have received a copy of the GNU General Public License
* along with DSO. If not, see <http://www.gnu.org/licenses/>.
*/

// Main file for running on datasets, based on the main file of DSO.

#include "util/MainSettings.h"
#include <thread>
#include <memory>
#include <locale.h>
#include <signal.h>
#include <stdlib.h>
#include <stdio.h>
#include <unistd.h>

#include "IOWrapper/Output3DWrapper.h"
#include "IOWrapper/ImageDisplay.h"


#include <boost/thread.hpp>
#include "dso/util/settings.h"
#include "dso/util/globalFuncs.h"
#include "dso/util/DatasetReader.h"
#include "dso/util/globalCalib.h"
#include "util/TimeMeasurement.h"

#include "dso/util/NumType.h"
#include "FullSystem/FullSystem.h"
#include "OptimizationBackend/MatrixAccumulators.h"
#include "FullSystem/PixelSelector2.h"

#include <util/SettingsUtil.h>

#include "IOWrapper/Pangolin/PangolinDSOViewer.h"
#include "IOWrapper/OutputWrapper/SampleOutputWrapper.h"



std::string gtFile = "";
std::string source = "";
std::string imuFile = "";

bool reverse = false;
int start = 0;
int end = 100000;
int maxPreloadImages = 0; // If set we only preload if there are less images to be loade.
bool useSampleOutput = false;

using namespace dso;

dmvio::MainSettings mainSettings;
dmvio::IMUCalibration imuCalibration;
dmvio::IMUSettings imuSettings;



void my_exit_handler(int s)
{
    printf("Caught signal %d\n", s);
    exit(1);
}

void exitThread()
{
    struct sigaction sigIntHandler;
    sigIntHandler.sa_handler = my_exit_handler;
    sigemptyset(&sigIntHandler.sa_mask);
    sigIntHandler.sa_flags = 0;
    sigaction(SIGINT, &sigIntHandler, NULL);

    while(true) pause();
}


<<<<<<< HEAD
=======

>>>>>>> dc929115
void run(ImageFolderReader* reader, IOWrap::PangolinDSOViewer* viewer)
{

    if(setting_photometricCalibration > 0 && reader->getPhotometricGamma() == 0)
    {
        printf("ERROR: dont't have photometric calibation. Need to use commandline options mode=1 or mode=2 ");
        exit(1);
    }

    int lstart = start;
    int lend = end;
    int linc = 1;
    if(reverse)
    {
        assert(!setting_useIMU); // Reverse is not supported with IMU data at the moment!
        printf("REVERSE!!!!");
        lstart = end - 1;
        if(lstart >= reader->getNumImages())
            lstart = reader->getNumImages() - 1;
        lend = start;
        linc = -1;
    }


    bool linearizeOperation = (mainSettings.playbackSpeed == 0);

    if(linearizeOperation && setting_minFramesBetweenKeyframes < 0)
    {
        setting_minFramesBetweenKeyframes = -setting_minFramesBetweenKeyframes;
        std::cout << "Using setting_minFramesBetweenKeyframes=" << setting_minFramesBetweenKeyframes
                  << " because of non-realtime mode." << std::endl;
    }

    std::unique_ptr<FullSystem> fullSystem;
    fullSystem = std::make_unique<FullSystem> (linearizeOperation, imuCalibration, imuSettings);
    fullSystem->setGammaFunction(reader->getPhotometricGamma());


    if(viewer != 0)
    {
        fullSystem->outputWrapper.push_back(viewer);
    }

    std::unique_ptr<IOWrap::SampleOutputWrapper> sampleOutPutWrapper;
    if(useSampleOutput)
    {
        sampleOutPutWrapper.reset(new IOWrap::SampleOutputWrapper());
        fullSystem->outputWrapper.push_back(sampleOutPutWrapper.get());
    }

    std::vector<int> idsToPlay;
    std::vector<double> timesToPlayAt;
    for(int i = lstart; i >= 0 && i < reader->getNumImages() && linc * i < linc * lend; i += linc)
    {
        idsToPlay.push_back(i);
        if(timesToPlayAt.size() == 0)
        {
            timesToPlayAt.push_back((double) 0);
        }else
        {
            double tsThis = reader->getTimestamp(idsToPlay[idsToPlay.size() - 1]);
            double tsPrev = reader->getTimestamp(idsToPlay[idsToPlay.size() - 2]);
            timesToPlayAt.push_back(timesToPlayAt.back() + fabs(tsThis - tsPrev) / mainSettings.playbackSpeed);
        }
    }

    if(mainSettings.preload && maxPreloadImages > 0)
    {
        if(reader->getNumImages() > maxPreloadImages)
        {
            printf("maxPreloadImages EXCEEDED! NOT PRELOADING!\n");
            mainSettings.preload = false;
        }
    }

    std::vector<ImageAndExposure*> preloadedImages;
    if(mainSettings.preload)
    {
        printf("LOADING ALL IMAGES!\n");
        for(int ii = 0; ii < (int) idsToPlay.size(); ii++)
        {
            int i = idsToPlay[ii];
            preloadedImages.push_back(reader->getImage(i));
        }
    }

    struct timeval tv_start;
    gettimeofday(&tv_start, NULL);
    clock_t started = clock();
    double sInitializerOffset = 0;

    bool gtDataThere = reader->loadGTData(gtFile);

    bool imuDataSkipped = false;
    dmvio::IMUData skippedIMUData;
    for(int ii = 0; ii < (int) idsToPlay.size(); ii++)
    {
        if(!fullSystem->initialized)    // if not initialized: reset start time.
        {
            gettimeofday(&tv_start, NULL);
            started = clock();
            sInitializerOffset = timesToPlayAt[ii];
        }

        int i = idsToPlay[ii];


        ImageAndExposure* img;
        if(mainSettings.preload)
            img = preloadedImages[ii];
        else
            img = reader->getImage(i);


        bool skipFrame = false;
        if(mainSettings.playbackSpeed != 0)
        {
            struct timeval tv_now;
            gettimeofday(&tv_now, NULL);
            double sSinceStart = sInitializerOffset + ((tv_now.tv_sec - tv_start.tv_sec) +
                                                       (tv_now.tv_usec - tv_start.tv_usec) / (1000.0f * 1000.0f));

            if(sSinceStart < timesToPlayAt[ii])
                usleep((int) ((timesToPlayAt[ii] - sSinceStart) * 1000 * 1000));
            else if(sSinceStart > timesToPlayAt[ii] + 0.5 + 0.1 * (ii % 2))
            {
                printf("SKIPFRAME %d (play at %f, now it is %f)!\n", ii, timesToPlayAt[ii], sSinceStart);
                skipFrame = true;
            }
        }


        dmvio::GTData data;
        bool found = false;
        if(gtDataThere)
        {
            data = reader->getGTData(i, found);
        }


        std::unique_ptr<dmvio::IMUData> imuData;
        if(setting_useIMU)
        {
            imuData = std::make_unique<dmvio::IMUData>(reader->getIMUData(i));
        }
        if(!skipFrame)
        {
            if(imuDataSkipped && imuData)
            {
                imuData->insert(imuData->begin(), skippedIMUData.begin(), skippedIMUData.end());
                skippedIMUData.clear();
                imuDataSkipped = false;
            }
            fullSystem->addActiveFrame(img, i, imuData.get(), (gtDataThere && found) ? &data : 0);
            if(gtDataThere && found && !disableAllDisplay)
            {
                viewer->addGTCamPose(data.pose);
            }
        }else if(imuData)
        {
            imuDataSkipped = true;
            skippedIMUData.insert(skippedIMUData.end(), imuData->begin(), imuData->end());
        }

        delete img;


        if(fullSystem->initFailed || setting_fullResetRequested)
        {
            if(ii < 250 || setting_fullResetRequested)
            {
                printf("RESETTING!\n");
                std::vector<IOWrap::Output3DWrapper*> wraps = fullSystem->outputWrapper;
                fullSystem.reset();
                for(IOWrap::Output3DWrapper* ow : wraps) ow->reset();

                fullSystem = std::make_unique<FullSystem>(linearizeOperation, imuCalibration, imuSettings);
                fullSystem->setGammaFunction(reader->getPhotometricGamma());
                fullSystem->outputWrapper = wraps;

                setting_fullResetRequested = false;
            }
        }

        if(viewer != nullptr && viewer->shouldQuit())
        {
            std::cout << "User closed window -> Quit!" << std::endl;
            break;
        }

        if(fullSystem->isLost)
        {
            printf("LOST!!\n");
            break;
        }

    }
    fullSystem->blockUntilMappingIsFinished();
    clock_t ended = clock();
    struct timeval tv_end;
    gettimeofday(&tv_end, NULL);


    fullSystem->printResult(imuSettings.resultsPrefix + "result.txt", false, false, true);
    fullSystem->printResult(imuSettings.resultsPrefix + "resultKFs.txt", true, false, false);
    fullSystem->printResult(imuSettings.resultsPrefix + "resultScaled.txt", false, true, true);

    dmvio::TimeMeasurement::saveResults(imuSettings.resultsPrefix + "timings.txt");


    int numFramesProcessed = abs(idsToPlay[0] - idsToPlay.back());
    double numSecondsProcessed = fabs(reader->getTimestamp(idsToPlay[0]) - reader->getTimestamp(idsToPlay.back()));
    double MilliSecondsTakenSingle = 1000.0f * (ended - started) / (float) (CLOCKS_PER_SEC);
    double MilliSecondsTakenMT = sInitializerOffset + ((tv_end.tv_sec - tv_start.tv_sec) * 1000.0f +
                                                       (tv_end.tv_usec - tv_start.tv_usec) / 1000.0f);
    printf("\n======================"
           "\n%d Frames (%.1f fps)"
           "\n%.2fms per frame (single core); "
           "\n%.2fms per frame (multi core); "
           "\n%.3fx (single core); "
           "\n%.3fx (multi core); "
           "\n======================\n\n",
           numFramesProcessed, numFramesProcessed / numSecondsProcessed,
           MilliSecondsTakenSingle / numFramesProcessed,
           MilliSecondsTakenMT / (float) numFramesProcessed,
           1000 / (MilliSecondsTakenSingle / numSecondsProcessed),
           1000 / (MilliSecondsTakenMT / numSecondsProcessed));
    fullSystem->printFrameLifetimes();
    if(setting_logStuff)
    {
        std::ofstream tmlog;
        tmlog.open("logs/time.txt", std::ios::trunc | std::ios::out);
        tmlog << 1000.0f * (ended - started) / (float) (CLOCKS_PER_SEC * reader->getNumImages()) << " "
              << ((tv_end.tv_sec - tv_start.tv_sec) * 1000.0f + (tv_end.tv_usec - tv_start.tv_usec) / 1000.0f) /
                 (float) reader->getNumImages() << "\n";
        tmlog.flush();
        tmlog.close();
    }

    for(IOWrap::Output3DWrapper* ow : fullSystem->outputWrapper)
    {
        ow->join();
    }


    printf("DELETE FULLSYSTEM!\n");
    fullSystem.reset();

    printf("DELETE READER!\n");
    delete reader;

    printf("EXIT NOW!\n");
}


int main(int argc, char** argv)
{
    setlocale(LC_ALL, "C");

#ifdef DEBUG
    std::cout << "DEBUG MODE!" << std::endl;
#endif

    bool use16Bit = false;
    bool useColour = false;

    auto settingsUtil = std::make_shared<dmvio::SettingsUtil>();

    // Create Settings files.
    imuSettings.registerArgs(*settingsUtil);
    imuCalibration.registerArgs(*settingsUtil);
    mainSettings.registerArgs(*settingsUtil);

    // Dataset specific arguments. For other commandline arguments check out MainSettings::parseArgument,
    // MainSettings::registerArgs, IMUSettings.h and IMUInitSettings.h
    settingsUtil->registerArg("files", source);
    settingsUtil->registerArg("start", start);
    settingsUtil->registerArg("end", end);
    settingsUtil->registerArg("imuFile", imuFile);
    settingsUtil->registerArg("gtFile", gtFile);
    settingsUtil->registerArg("sampleoutput", useSampleOutput);
    settingsUtil->registerArg("reverse", reverse);
    settingsUtil->registerArg("use16Bit", use16Bit);
    settingsUtil->registerArg("useColour", useColour);
    settingsUtil->registerArg("maxPreloadImages", maxPreloadImages);

    // This call will parse all commandline arguments and potentially also read a settings yaml file if passed.
    mainSettings.parseArguments(argc, argv, *settingsUtil);

    if(mainSettings.imuCalibFile != "")
    {
        imuCalibration.loadFromFile(mainSettings.imuCalibFile);
    }

    // Print settings to commandline and file.
    std::cout << "Settings:\n";
    settingsUtil->printAllSettings(std::cout);
    {
        std::ofstream settingsStream;
        settingsStream.open(imuSettings.resultsPrefix + "usedSettingsdso.txt");
        settingsUtil->printAllSettings(settingsStream);
    }

    // hook crtl+C.
    boost::thread exThread = boost::thread(exitThread);

    ImageFolderReader* reader = new ImageFolderReader(source, mainSettings.calib, mainSettings.gammaCalib, mainSettings.vignette, use16Bit, useColour);
    reader->loadIMUData(imuFile);
    reader->setGlobalCalibration();

    if(!disableAllDisplay)
    {
        IOWrap::PangolinDSOViewer* viewer = new IOWrap::PangolinDSOViewer(wG[0], hG[0], false, settingsUtil,
                                                                          nullptr);

        boost::thread runThread = boost::thread(boost::bind(run, reader, viewer));

        viewer->run();

        delete viewer;

        // Make sure that the destructor of FullSystem, etc. finishes, so all log files are properly flushed.
        runThread.join();
    }else
    {
        run(reader, 0);
    }


    return 0;
}<|MERGE_RESOLUTION|>--- conflicted
+++ resolved
@@ -93,10 +93,7 @@
 }
 
 
-<<<<<<< HEAD
-=======
-
->>>>>>> dc929115
+
 void run(ImageFolderReader* reader, IOWrap::PangolinDSOViewer* viewer)
 {
 
