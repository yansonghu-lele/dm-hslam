--- conflicted
+++ resolved
@@ -430,13 +430,9 @@
 					float pixelTH1 = pixelTH0*dw1;
 					float pixelTH2 = pixelTH1*dw2;
 
-<<<<<<< HEAD
-
 					float ag0 = mapmax0[idx]*2.5;
 					if(ag0 > 1) ag0 = 1;
-=======
-					float ag0 = mapmax0[idx];
->>>>>>> 31036697
+
 					if(ag0 > pixelTH0*thFactor)
 					{
 						Vec2f ag0d = map0[idx].tail<2>();
